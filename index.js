--- conflicted
+++ resolved
@@ -95,26 +95,15 @@
     }
 
     dynamodbOptions() {
-<<<<<<< HEAD
-        const config = this.service.custom.dynamodb || {};
-        const port = config.start && config.start.port || 8000;
+        const { config } = this;
+        const port = _.get(config, 'start.port', 8000):
         const dynamoOptions = {
-            endpoint: "http://localhost:" + port,
+            endpoint: `http://localhost:${port}`,
             region: "localhost",
             accessKeyId: "MOCK_ACCESS_KEY_ID",
             secretAccessKey: "MOCK_SECRET_ACCESS_KEY"
         };
-=======
-        let self = this;
-        let port = self.config.start && self.config.start.port || 8000,
-            dynamoOptions = {
-                endpoint: 'http://localhost:' + port,
-                region: 'localhost',
-                accessKeyId: 'MOCK_ACCESS_KEY_ID',
-                secretAccessKey: 'MOCK_SECRET_ACCESS_KEY'
-            };
->>>>>>> 88aa25f3
-
+      
         return {
             raw: new AWS.DynamoDB(dynamoOptions),
             doc: new AWS.DynamoDB.DocumentClient(dynamoOptions)
@@ -149,7 +138,7 @@
     }
 
     startHandler() {
-<<<<<<< HEAD
+        const { config } = this;
         const config = this.service.custom.dynamodb;
         const options = _.merge({
                 sharedDb: this.options.sharedDb || true
@@ -164,27 +153,6 @@
         return BbPromise.resolve()
         .then(() => options.migrate && this.migrateHandler())
         .then(() => options.seed && this.seedHandler());
-=======
-        let self = this;
-        return new BbPromise(function (resolve) {
-            let options = _.merge({
-                        sharedDb: self.options.sharedDb || true
-                    },
-                    self.options,
-                    self.config && self.config.start
-                );
-            if (options.migrate) {
-                dynamodbLocal.start(options);
-                console.log(""); // seperator
-                self.migrateHandler(true);
-                resolve();
-            } else {
-                dynamodbLocal.start(options);
-                console.log("");
-                resolve();
-            }
-        });
->>>>>>> 88aa25f3
     }
 
     /**
