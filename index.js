--- conflicted
+++ resolved
@@ -306,7 +306,7 @@
             }
             if (migration.BillingMode) {
                 delete migration.BillingMode;
-<<<<<<< HEAD
+
                 const defaultProvisioning = {
                     ReadCapacityUnits: 5,
                     WriteCapacityUnits: 5
@@ -316,13 +316,6 @@
                     migration.GlobalSecondaryIndexes.forEach(gsi => {
                         gsi.ProvisionedThroughput = defaultProvisioning;
                     });
-=======
-                if (!migration.ProvisionedThroughput) {
-                  migration.ProvisionedThroughput = {
-                    ReadCapacityUnits: 5,
-                    WriteCapacityUnits: 5
-                  };
->>>>>>> 1f5c2572
                 }
               }
             dynamodb.raw.createTable(migration, (err) => {
